package roletemplates

import (
	mgmtv3 "github.com/rancher/rancher/pkg/generated/controllers/management.cattle.io/v3"
	"github.com/rancher/rancher/pkg/impersonation"
	"github.com/rancher/rancher/pkg/types/config"
	rbacv1 "github.com/rancher/wrangler/v3/pkg/generated/controllers/rbac/v1"
<<<<<<< HEAD
	"github.com/rancher/wrangler/v3/pkg/generic"
	"github.com/rancher/wrangler/v3/pkg/name"
=======
>>>>>>> 1962073d
	"github.com/sirupsen/logrus"
	apierrors "k8s.io/apimachinery/pkg/api/errors"
	metav1 "k8s.io/apimachinery/pkg/apis/meta/v1"
	v1 "k8s.io/apimachinery/pkg/apis/meta/v1"
<<<<<<< HEAD
	"k8s.io/apimachinery/pkg/runtime"
=======
>>>>>>> 1962073d
	"k8s.io/apiserver/pkg/authentication/user"
)

type impersonationHandler struct {
	userContext *config.UserContext
	crtbClient  mgmtv3.ClusterRoleTemplateBindingController
	prtbClient  mgmtv3.ProjectRoleTemplateBindingController
	crClient    rbacv1.ClusterRoleController
}

// ensureServiceAccountImpersonator ensures a Service Account Impersonator exists for a given user. If not it creates one.
func (ih *impersonationHandler) ensureServiceAccountImpersonator(username string) error {
	logrus.Debugf("ensuring service account impersonator for %s", username)
	i, err := impersonation.New(&user.DefaultInfo{UID: username}, ih.userContext)
	if apierrors.IsNotFound(err) {
		logrus.Warnf("could not find user %s, will not create impersonation account on cluster", username)
		return nil
	}
	if err != nil {
		return err
	}
<<<<<<< HEAD

	// check that the existing resource is the same as the one we want
	if same, updatedResource := areResourcesTheSame(resource, obj); !same {
		// if it has changed, update it to the correct version
		_, err := client.Update(updatedResource)
		if err != nil {
			return err
		}
	}
	return nil
}

type impersonationHandler struct {
	userContext *config.UserContext
	crtbClient  mgmtv3.ClusterRoleTemplateBindingController
	prtbClient  mgmtv3.ProjectRoleTemplateBindingController
	crClient    rbacv1.ClusterRoleController
}

// ensureServiceAccountImpersonator ensures a Service Account Impersonator exists for a given user. If not it creates one.
func (ih *impersonationHandler) ensureServiceAccountImpersonator(username string) error {
	logrus.Debugf("ensuring service account impersonator for %s", username)
	i, err := impersonation.New(&user.DefaultInfo{UID: username}, ih.userContext)
	if apierrors.IsNotFound(err) {
		logrus.Warnf("could not find user %s, will not create impersonation account on cluster", username)
		return nil
	}
	if err != nil {
		return err
	}
	_, err = i.SetUpImpersonation()
	return err
}

// deleteServiceAccountImpersonator checks if there are any CRBTs or PRTBs for this user. If there are none, remove their Service Account Impersonator.
func (ih *impersonationHandler) deleteServiceAccountImpersonator(username string) error {
	lo := v1.ListOptions{FieldSelector: "userName=" + username}
	crtbs, err := ih.crtbClient.List(ih.userContext.ClusterName, lo)
	if err != nil {
		return err
	}
	prtbs, err := ih.prtbClient.List(ih.userContext.ClusterName, lo)
	if err != nil {
		return err
	}
	if len(crtbs.Items)+len(prtbs.Items) > 0 {
		return nil
	}
	roleName := impersonation.ImpersonationPrefix + username
	logrus.Debugf("deleting service account impersonator for %s", username)
	err = ih.crClient.Delete(roleName, &metav1.DeleteOptions{})
	if apierrors.IsNotFound(err) {
		return nil
	}
	return err
}

// clusterRoleNameFor returns safe version of a string to be used for a clusterRoleName
func clusterRoleNameFor(s string) string {
	return name.SafeConcatName(s)
}

// promotedClusterRoleNameFor appends the promoted suffix to a string safely (ie <= 63 characters)
func promotedClusterRoleNameFor(s string) string {
	return name.SafeConcatName(s + promotedSuffix)
=======
	_, err = i.SetUpImpersonation()
	return err
>>>>>>> 1962073d
}

// deleteServiceAccountImpersonator checks if there are any CRBTs or PRTBs for this user. If there are none, remove their Service Account Impersonator.
func (ih *impersonationHandler) deleteServiceAccountImpersonator(username string) error {
	lo := v1.ListOptions{FieldSelector: "userName=" + username}
	crtbs, err := ih.crtbClient.List(ih.userContext.ClusterName, lo)
	if err != nil {
		return err
	}
	prtbs, err := ih.prtbClient.List(ih.userContext.ClusterName, lo)
	if err != nil {
		return err
	}
	if len(crtbs.Items)+len(prtbs.Items) > 0 {
		return nil
	}
	roleName := impersonation.ImpersonationPrefix + username
	logrus.Debugf("deleting service account impersonator for %s", username)
	err = ih.crClient.Delete(roleName, &metav1.DeleteOptions{})
	if apierrors.IsNotFound(err) {
		return nil
	}
	return err
}<|MERGE_RESOLUTION|>--- conflicted
+++ resolved
@@ -5,52 +5,12 @@
 	"github.com/rancher/rancher/pkg/impersonation"
 	"github.com/rancher/rancher/pkg/types/config"
 	rbacv1 "github.com/rancher/wrangler/v3/pkg/generated/controllers/rbac/v1"
-<<<<<<< HEAD
-	"github.com/rancher/wrangler/v3/pkg/generic"
-	"github.com/rancher/wrangler/v3/pkg/name"
-=======
->>>>>>> 1962073d
 	"github.com/sirupsen/logrus"
 	apierrors "k8s.io/apimachinery/pkg/api/errors"
 	metav1 "k8s.io/apimachinery/pkg/apis/meta/v1"
 	v1 "k8s.io/apimachinery/pkg/apis/meta/v1"
-<<<<<<< HEAD
-	"k8s.io/apimachinery/pkg/runtime"
-=======
->>>>>>> 1962073d
 	"k8s.io/apiserver/pkg/authentication/user"
 )
-
-type impersonationHandler struct {
-	userContext *config.UserContext
-	crtbClient  mgmtv3.ClusterRoleTemplateBindingController
-	prtbClient  mgmtv3.ProjectRoleTemplateBindingController
-	crClient    rbacv1.ClusterRoleController
-}
-
-// ensureServiceAccountImpersonator ensures a Service Account Impersonator exists for a given user. If not it creates one.
-func (ih *impersonationHandler) ensureServiceAccountImpersonator(username string) error {
-	logrus.Debugf("ensuring service account impersonator for %s", username)
-	i, err := impersonation.New(&user.DefaultInfo{UID: username}, ih.userContext)
-	if apierrors.IsNotFound(err) {
-		logrus.Warnf("could not find user %s, will not create impersonation account on cluster", username)
-		return nil
-	}
-	if err != nil {
-		return err
-	}
-<<<<<<< HEAD
-
-	// check that the existing resource is the same as the one we want
-	if same, updatedResource := areResourcesTheSame(resource, obj); !same {
-		// if it has changed, update it to the correct version
-		_, err := client.Update(updatedResource)
-		if err != nil {
-			return err
-		}
-	}
-	return nil
-}
 
 type impersonationHandler struct {
 	userContext *config.UserContext
@@ -95,41 +55,4 @@
 		return nil
 	}
 	return err
-}
-
-// clusterRoleNameFor returns safe version of a string to be used for a clusterRoleName
-func clusterRoleNameFor(s string) string {
-	return name.SafeConcatName(s)
-}
-
-// promotedClusterRoleNameFor appends the promoted suffix to a string safely (ie <= 63 characters)
-func promotedClusterRoleNameFor(s string) string {
-	return name.SafeConcatName(s + promotedSuffix)
-=======
-	_, err = i.SetUpImpersonation()
-	return err
->>>>>>> 1962073d
-}
-
-// deleteServiceAccountImpersonator checks if there are any CRBTs or PRTBs for this user. If there are none, remove their Service Account Impersonator.
-func (ih *impersonationHandler) deleteServiceAccountImpersonator(username string) error {
-	lo := v1.ListOptions{FieldSelector: "userName=" + username}
-	crtbs, err := ih.crtbClient.List(ih.userContext.ClusterName, lo)
-	if err != nil {
-		return err
-	}
-	prtbs, err := ih.prtbClient.List(ih.userContext.ClusterName, lo)
-	if err != nil {
-		return err
-	}
-	if len(crtbs.Items)+len(prtbs.Items) > 0 {
-		return nil
-	}
-	roleName := impersonation.ImpersonationPrefix + username
-	logrus.Debugf("deleting service account impersonator for %s", username)
-	err = ih.crClient.Delete(roleName, &metav1.DeleteOptions{})
-	if apierrors.IsNotFound(err) {
-		return nil
-	}
-	return err
 }